package cmd

import (
	"context"
	"net/http"
	_ "net/http/pprof"
	"os"
	"os/signal"
	"time"

	"github.com/canonical/k8s-dqlite/pkg/server"
	"github.com/prometheus/client_golang/prometheus/promhttp"
	"github.com/sirupsen/logrus"
	"github.com/spf13/cobra"
	"golang.org/x/sys/unix"
)

var (
	rootCmdOpts struct {
		dir                    string
		listen                 string
		tls                    bool
		debug                  bool
		profiling              bool
		profilingAddress       string
		diskMode               bool
		clientSessionCacheSize uint
		minTLSVersion          string
		metrics                bool
		metricsAddress         string

		watchAvailableStorageInterval time.Duration
		watchAvailableStorageMinBytes uint64
		lowAvailableStorageAction     string

		admissionControlPolicy   string
		acpLimitMaxConcurrentTxn int64
		acpOnlyWriteQueries      bool

		etcdMode bool
	}

	rootCmd = &cobra.Command{
		Use:   "k8s-dqlite",
		Short: "Dqlite for Kubernetes",
		Long:  `Kubernetes datastore based on dqlite`,
		// Uncomment the following line if your bare application
		// has an action associated with it:
		Run: func(cmd *cobra.Command, args []string) {
			if rootCmdOpts.debug {
				logrus.SetLevel(logrus.TraceLevel)
			}

			if rootCmdOpts.profiling {
				go func() {
					logrus.WithField("address", rootCmdOpts.profilingAddress).Print("Enable pprof endpoint")
					http.ListenAndServe(rootCmdOpts.profilingAddress, nil)
				}()
			}

			if rootCmdOpts.metrics {
				go func() {
					logrus.WithField("address", rootCmdOpts.metricsAddress).Print("Enable metrics endpoint")
					mux := http.NewServeMux()
					mux.Handle("/metrics", promhttp.Handler())
					http.ListenAndServe(rootCmdOpts.metricsAddress, mux)
				}()
			}

			instance, err := server.New(
				rootCmdOpts.dir,
				rootCmdOpts.listen,
				rootCmdOpts.tls,
				rootCmdOpts.diskMode,
				rootCmdOpts.clientSessionCacheSize,
				rootCmdOpts.minTLSVersion,
				rootCmdOpts.watchAvailableStorageInterval,
				rootCmdOpts.watchAvailableStorageMinBytes,
				rootCmdOpts.lowAvailableStorageAction,
				rootCmdOpts.admissionControlPolicy,
				rootCmdOpts.acpLimitMaxConcurrentTxn,
				rootCmdOpts.acpOnlyWriteQueries,
			)
			if err != nil {
				logrus.WithError(err).Fatal("Failed to create server")
			}

			ctx, cancel := context.WithCancel(cmd.Context())
			if err := instance.Start(ctx); err != nil {
				logrus.WithError(err).Fatal("Server failed to start")
			}

			// Cancel context if we receive an exit signal
			ch := make(chan os.Signal, 1)
			signal.Notify(ch, unix.SIGPWR)
			signal.Notify(ch, unix.SIGINT)
			signal.Notify(ch, unix.SIGQUIT)
			signal.Notify(ch, unix.SIGTERM)

			select {
			case <-ch:
			case <-instance.MustStop():
			}
			cancel()

			// Create a separate context with 30 seconds to cleanup
			stopCtx, cancel := context.WithTimeout(context.Background(), 30*time.Second)
			defer cancel()

			if err := instance.Shutdown(stopCtx); err != nil {
				logrus.WithError(err).Fatal("Failed to shutdown server")
			}
		},
	}
)

// Execute adds all child commands to the root command and sets flags appropriately.
// This is called by main.main(). It only needs to happen once to the liteCmd.
func Execute() {
	if err := rootCmd.Execute(); err != nil {
		os.Exit(1)
	}
}

func init() {
	rootCmd.Flags().StringVar(&rootCmdOpts.dir, "storage-dir", "/var/tmp/k8s-dqlite", "directory with the dqlite datastore")
	rootCmd.Flags().StringVar(&rootCmdOpts.listen, "listen", "tcp://127.0.0.1:12379", "endpoint where dqlite should listen to")
	rootCmd.Flags().BoolVar(&rootCmdOpts.tls, "enable-tls", true, "enable TLS")
	rootCmd.Flags().BoolVar(&rootCmdOpts.debug, "debug", false, "debug logs")
	rootCmd.Flags().BoolVar(&rootCmdOpts.profiling, "profiling", false, "enable debug pprof endpoint")
	rootCmd.Flags().StringVar(&rootCmdOpts.profilingAddress, "profiling-listen", "127.0.0.1:4000", "listen address for pprof endpoint")
	rootCmd.Flags().BoolVar(&rootCmdOpts.diskMode, "disk-mode", false, "(experimental) run dqlite store in disk mode")
	rootCmd.Flags().UintVar(&rootCmdOpts.clientSessionCacheSize, "tls-client-session-cache-size", 0, "ClientCacheSession size for dial TLS config")
	rootCmd.Flags().StringVar(&rootCmdOpts.minTLSVersion, "min-tls-version", "tls12", "Minimum TLS version for dqlite endpoint (tls10|tls11|tls12|tls13). Default is tls12")
	rootCmd.Flags().BoolVar(&rootCmdOpts.metrics, "metrics", true, "enable metrics endpoint")
	rootCmd.Flags().StringVar(&rootCmdOpts.metricsAddress, "metrics-listen", "127.0.0.1:9042", "listen address for metrics endpoint")
	rootCmd.Flags().DurationVar(&rootCmdOpts.watchAvailableStorageInterval, "watch-storage-available-size-interval", 5*time.Second, "Interval to check if the disk is running low on space. Set to 0 to disable the periodic disk size check")
	rootCmd.Flags().Uint64Var(&rootCmdOpts.watchAvailableStorageMinBytes, "watch-storage-available-size-min-bytes", 10*1024*1024, "Minimum required available disk size (in bytes) to continue operation. If available disk space gets below this threshold, then the --low-available-storage-action is performed")
	rootCmd.Flags().StringVar(&rootCmdOpts.lowAvailableStorageAction, "low-available-storage-action", "none", "Action to perform in case the available storage is low. One of (none|handover|terminate). none means no action is performed. handover means the dqlite node will handover its leadership role, if any. terminate means this dqlite node will shutdown")
	rootCmd.Flags().StringVar(&rootCmdOpts.admissionControlPolicy, "admission-control-policy", "allow-all", "Transaction admission control policy to use. One of (allow-all|limit-concurrent-transactions). Set to allow-all to disable the admission control")
	// TODO(MK-1408): This value is highly dependend on underlying hardware, thus making the default value a bit useless. The linked card will implement a dynamic way to set this value.
	rootCmd.Flags().Int64Var(&rootCmdOpts.acpLimitMaxConcurrentTxn, "admission-control-policy-limit-max-concurrent-transactions", 300, "Maximum number of transactions that are allowed to run concurrently. Transactions will not be admitted after the limit is reached.")
	rootCmd.Flags().BoolVar(&rootCmdOpts.acpOnlyWriteQueries, "admission-control-only-for-write-queries", false, "If set, admission control will only be applied to write queries.")
<<<<<<< HEAD
=======
	rootCmd.Flags().BoolVar(&rootCmdOpts.etcdMode, "etcd-mode", false, "Run in etcd mode")

	rootCmd.AddCommand(dbctl.Command)

	rootCmd.AddCommand(&cobra.Command{
		Use:  "version",
		RunE: func(cmd *cobra.Command, args []string) error { return printVersions() },
	})
>>>>>>> 0a4b7911
}<|MERGE_RESOLUTION|>--- conflicted
+++ resolved
@@ -141,15 +141,9 @@
 	// TODO(MK-1408): This value is highly dependend on underlying hardware, thus making the default value a bit useless. The linked card will implement a dynamic way to set this value.
 	rootCmd.Flags().Int64Var(&rootCmdOpts.acpLimitMaxConcurrentTxn, "admission-control-policy-limit-max-concurrent-transactions", 300, "Maximum number of transactions that are allowed to run concurrently. Transactions will not be admitted after the limit is reached.")
 	rootCmd.Flags().BoolVar(&rootCmdOpts.acpOnlyWriteQueries, "admission-control-only-for-write-queries", false, "If set, admission control will only be applied to write queries.")
-<<<<<<< HEAD
-=======
-	rootCmd.Flags().BoolVar(&rootCmdOpts.etcdMode, "etcd-mode", false, "Run in etcd mode")
-
-	rootCmd.AddCommand(dbctl.Command)
 
 	rootCmd.AddCommand(&cobra.Command{
 		Use:  "version",
 		RunE: func(cmd *cobra.Command, args []string) error { return printVersions() },
 	})
->>>>>>> 0a4b7911
 }