package generic

import (
	"context"
	"database/sql"
	"fmt"
	"regexp"
	"strings"
	"sync"
	"time"

	"github.com/canonical/k8s-dqlite/pkg/database"
	"github.com/sirupsen/logrus"
	"go.opentelemetry.io/otel"
	"go.opentelemetry.io/otel/attribute"
	"go.opentelemetry.io/otel/metric"
	"go.opentelemetry.io/otel/trace"
)

const (
	otelName            = "generic"
	defaultMaxIdleConns = 2 // default from database/sql
)

var (
	otelTracer       trace.Tracer
	otelMeter        metric.Meter
	compactCnt       metric.Int64Counter
	compactBatchCnt  metric.Int64Counter
	deleteRevCnt     metric.Int64Counter
	deleteCnt        metric.Int64Counter
	createCnt        metric.Int64Counter
	updateCnt        metric.Int64Counter
	fillCnt          metric.Int64Counter
	currentRevCnt    metric.Int64Counter
	getCompactRevCnt metric.Int64Counter
)

func init() {
	var err error
	otelTracer = otel.Tracer(otelName)
	otelMeter = otel.Meter(otelName)
	compactCnt, err = otelMeter.Int64Counter(fmt.Sprintf("%s.compact", otelName), metric.WithDescription("Number of compact requests"))
	if err != nil {
		logrus.WithError(err).Warning("Otel failed to create create counter")
	}
	compactBatchCnt, err = otelMeter.Int64Counter(fmt.Sprintf("%s.compact_batch", otelName), metric.WithDescription("Number of compact batch requests"))
	if err != nil {
		logrus.WithError(err).Warning("Otel failed to create create counter")
	}
	deleteRevCnt, err = otelMeter.Int64Counter(fmt.Sprintf("%s.delete_rev", otelName), metric.WithDescription("Number of delete revision requests"))
	if err != nil {
		logrus.WithError(err).Warning("Otel failed to create create counter")
	}
	createCnt, err = otelMeter.Int64Counter(fmt.Sprintf("%s.create", otelName), metric.WithDescription("Number of create requests"))
	if err != nil {
		logrus.WithError(err).Warning("Otel failed to create create counter")
	}
	updateCnt, err = otelMeter.Int64Counter(fmt.Sprintf("%s.update", otelName), metric.WithDescription("Number of update requests"))
	if err != nil {
		logrus.WithError(err).Warning("Otel failed to create create counter")
	}
	deleteCnt, err = otelMeter.Int64Counter(fmt.Sprintf("%s.delete", otelName), metric.WithDescription("Number of delete requests"))
	if err != nil {
		logrus.WithError(err).Warning("Otel failed to create create counter")
	}
	fillCnt, err = otelMeter.Int64Counter(fmt.Sprintf("%s.fill", otelName), metric.WithDescription("Number of fill requests"))
	if err != nil {
		logrus.WithError(err).Warning("Otel failed to create create counter")
	}
	currentRevCnt, err = otelMeter.Int64Counter(fmt.Sprintf("%s.current_revision", otelName), metric.WithDescription("Current revision"))
	if err != nil {
		logrus.WithError(err).Warning("Otel failed to create create counter")
	}
	getCompactRevCnt, err = otelMeter.Int64Counter(fmt.Sprintf("%s.get_compact_revision", otelName), metric.WithDescription("Get compact revision"))
	if err != nil {
		logrus.WithError(err).Warning("Otel failed to create create counter")
	}
}

var (
	revSQL = `
		SELECT MAX(rkv.id) AS id
		FROM kine AS rkv`

	listSQL = `
		SELECT kv.id, 
			name, 
			CASE WHEN kv.created THEN kv.id ELSE kv.create_revision END AS create_revision,
			lease, 
			value
		FROM kine AS kv
		JOIN (
			SELECT MAX(mkv.id) as id
			FROM kine AS mkv
			WHERE
				mkv.name >= ? AND mkv.name < ?
				AND mkv.id <= ?
			GROUP BY mkv.name
		) AS maxkv
	    	ON maxkv.id = kv.id
		WHERE kv.deleted = 0
		ORDER BY kv.name ASC, kv.id ASC`

	revisionIntervalSQL = `
		SELECT (
			SELECT MAX(prev_revision)
			FROM kine
			WHERE name = 'compact_rev_key'
		) AS low, (
			SELECT MAX(id)
			FROM kine
		) AS high`

	countRevisionSQL = `
		SELECT COUNT(*)
		FROM kine AS kv
		JOIN (
			SELECT MAX(mkv.id) as id
			FROM kine AS mkv
			WHERE
				mkv.name >= ? AND mkv.name < ?
				AND mkv.id <= ?
			GROUP BY mkv.name
		) AS maxkv
	    	ON maxkv.id = kv.id
		WHERE kv.deleted = 0`

	afterSQLPrefix = `
		SELECT id, name, created, deleted, create_revision, prev_revision, lease, value, old_value
		FROM kine
		WHERE name >= ? AND name < ?
			AND id > ?
		ORDER BY id ASC`

	afterSQL = `
		SELECT id, name, created, deleted, create_revision, prev_revision, lease, value, old_value
		FROM kine
		WHERE id > ?
		ORDER BY id ASC`

	ttlSQL = `
		SELECT kv.id, 
			name, 
			lease
		FROM kine AS kv
		JOIN (
			SELECT MAX(mkv.id) as id
			FROM kine AS mkv
			WHERE mkv.id <= ?
			GROUP BY mkv.name
		) AS maxkv
	    	ON maxkv.id = kv.id
		WHERE kv.deleted = 0 AND kv.lease != 0`

	deleteRevSQL = `
		DELETE FROM kine
		WHERE id = ?`

	updateCompactSQL = `
		UPDATE kine
		SET prev_revision = max(prev_revision, ?)
		WHERE name = 'compact_rev_key'`

	deleteSQL = `
		INSERT INTO kine(name, created, deleted, create_revision, prev_revision, lease, value, old_value)
		SELECT 
			name,
			0 AS created,
			1 AS deleted,
			CASE 
				WHEN kine.created THEN id
				ELSE create_revision
			END AS create_revision,
			id AS prev_revision,
			lease,
			NULL AS value,
			value AS old_value
		FROM kine WHERE id = (SELECT MAX(id) FROM kine WHERE name = ?)
			AND deleted = 0
			AND id = ?`

	createSQL = `
		INSERT INTO kine(name, created, deleted, create_revision, prev_revision, lease, value, old_value)
		SELECT 
			? AS name,
			1 AS created,
			0 AS deleted,
			0 AS create_revision, 
			COALESCE(id, 0) AS prev_revision, 
			? AS lease, 
			? AS value, 
			NULL AS old_value
		FROM (
			SELECT MAX(id) AS id, deleted
			FROM kine
			WHERE name = ?
		) maxkv
		WHERE maxkv.deleted = 1 OR id IS NULL`

	updateSQL = `
		INSERT INTO kine(name, created, deleted, create_revision, prev_revision, lease, value, old_value)
		SELECT 
			? AS name,
			0 AS created,
			0 AS deleted,
			CASE 
				WHEN kine.created THEN id
				ELSE create_revision
			END AS create_revision,
			id AS prev_revision,
			? AS lease,
			? AS value,
			value AS old_value
		FROM kine WHERE id = (SELECT MAX(id) FROM kine WHERE name = ?)
			AND deleted = 0
			AND id = ?`

	fillSQL = `
		INSERT INTO kine(id, name, created, deleted, create_revision, prev_revision, lease, value, old_value)
		VALUES(?, ?, ?, ?, ?, ?, ?, ?, ?)`

	getSizeSQL = `
		SELECT (page_count - freelist_count) * page_size
		FROM pragma_page_count(), pragma_page_size(), pragma_freelist_count()`
)

const maxRetries = 500

type Stripped string

func (s Stripped) String() string {
	str := strings.ReplaceAll(string(s), "\n", "")
	return regexp.MustCompile("[\t ]+").ReplaceAllString(str, " ")
}

type ErrRetry func(error) bool
type ErrCode func(error) string

type Generic struct {
	sync.Mutex

<<<<<<< HEAD
	LockWrites   bool
	DB           database.Interface
	Retry        ErrRetry
	TranslateErr TranslateErr
	ErrCode      ErrCode
=======
	LockWrites bool
	DB         *prepared.DB
	Retry      ErrRetry
	ErrCode    ErrCode
>>>>>>> 58d7e76f

	// CompactInterval is interval between database compactions performed by kine.
	CompactInterval time.Duration
	// PollInterval is the event poll interval used by kine.
	PollInterval time.Duration
	// WatchQueryTimeout is the timeout on the after query in the poll loop.
	WatchQueryTimeout time.Duration
}

type ConnectionPoolConfig struct {
	MaxIdle     int
	MaxOpen     int
	MaxLifetime time.Duration
	MaxIdleTime time.Duration
}

func configureConnectionPooling(connPoolConfig *ConnectionPoolConfig, db *sql.DB) {
	// behavior of database/sql - zero means defaultMaxIdleConns; negative means 0
	if connPoolConfig.MaxIdle < 0 {
		connPoolConfig.MaxIdle = 0
	} else if connPoolConfig.MaxIdle == 0 {
		connPoolConfig.MaxIdle = defaultMaxIdleConns
	}

	logrus.Infof(
		"Configuring database connection pooling: maxIdleConns=%d, maxOpenConns=%d, connMaxLifetime=%v, connMaxIdleTime=%v ",
		connPoolConfig.MaxIdle,
		connPoolConfig.MaxOpen,
		connPoolConfig.MaxLifetime,
		connPoolConfig.MaxIdleTime,
	)
	db.SetMaxIdleConns(connPoolConfig.MaxIdle)
	db.SetMaxOpenConns(connPoolConfig.MaxOpen)
	db.SetConnMaxLifetime(connPoolConfig.MaxLifetime)
	db.SetConnMaxIdleTime(connPoolConfig.MaxIdleTime)
}

func openAndTest(driverName, dataSourceName string) (*sql.DB, error) {
	db, err := sql.Open(driverName, dataSourceName)
	if err != nil {
		return nil, err
	}

	for i := 0; i < 3; i++ {
		if err := db.Ping(); err != nil {
			db.Close()
			return nil, err
		}
	}

	return db, nil
}

func Open(ctx context.Context, driverName, dataSourceName string, connPoolConfig *ConnectionPoolConfig) (*Generic, error) {
	var (
		db  *sql.DB
		err error
	)
	for i := 0; i < 300; i++ {
		db, err = openAndTest(driverName, dataSourceName)
		if err == nil {
			break
		}

		logrus.Errorf("failed to ping connection: %v", err)
		select {
		case <-ctx.Done():
			return nil, ctx.Err()
		case <-time.After(time.Second):
		}
	}

	configureConnectionPooling(connPoolConfig, db)

	return &Generic{
		DB: database.NewPrepared(db),
	}, err
}

func (d *Generic) Close() error {
	return d.DB.Close()
}

func getPrefixRange(prefix string) (start, end string) {
	start = prefix
	if strings.HasSuffix(prefix, "/") {
		end = prefix[0:len(prefix)-1] + "0"
	} else {
		// we are using only readable characters
		end = prefix + "\x01"
	}

	return start, end
}

func (d *Generic) query(ctx context.Context, txName, query string, args ...interface{}) (rows *sql.Rows, err error) {
	ctx, span := otelTracer.Start(ctx, fmt.Sprintf("%s.query", otelName))
	defer func() {
		span.RecordError(err)
		span.End()
	}()
	span.SetAttributes(
		attribute.String("tx_name", txName),
	)

	start := time.Now()
	retryCount := 0
	defer func() {
		if err != nil {
			err = fmt.Errorf("query (try: %d): %w", retryCount, err)
		}
		recordOpResult(txName, err, start)
	}()
	for ; retryCount < maxRetries; retryCount++ {
		if retryCount == 0 {
			logrus.Tracef("QUERY (try: %d) %v : %s", retryCount, args, Stripped(query))
		} else {
			logrus.Debugf("QUERY (try: %d) %v : %s", retryCount, args, Stripped(query))
		}
		rows, err = d.DB.QueryContext(ctx, query, args...)
		if err == nil {
			break
		}
		if d.Retry == nil || !d.Retry(err) {
			break
		}
	}

	recordTxResult(txName, err)
	return rows, err
}

func (d *Generic) execute(ctx context.Context, txName, query string, args ...interface{}) (result sql.Result, err error) {
	ctx, span := otelTracer.Start(ctx, fmt.Sprintf("%s.execute", otelName))
	defer func() {
		span.RecordError(err)
		span.End()

	}()
	span.SetAttributes(
		attribute.String("tx_name", txName),
	)

	if d.LockWrites {
		d.Lock()
		defer d.Unlock()
		span.AddEvent("acquired write lock")
	}

	start := time.Now()
	retryCount := 0
	defer func() {
		if err != nil {
			err = fmt.Errorf("exec (try: %d): %w", retryCount, err)
		}
		recordOpResult(txName, err, start)
	}()
	for ; retryCount < maxRetries; retryCount++ {
		if retryCount > 2 {
			logrus.Debugf("EXEC (try: %d) %v : %s", retryCount, args, Stripped(query))
		} else {
			logrus.Tracef("EXEC (try: %d) %v : %s", retryCount, args, Stripped(query))
		}
		result, err = d.DB.ExecContext(ctx, query, args...)
		if err == nil {
			break
		}
		if d.Retry == nil || !d.Retry(err) {
			break
		}
	}

	recordTxResult(txName, err)
	return result, err
}

func (d *Generic) Count(ctx context.Context, prefix, startKey string, revision int64) (int64, error) {
	start, end := getPrefixRange(prefix)
	if startKey != "" {
		start = startKey + "\x01"
	}
	rows, err := d.query(ctx, "count_revision", countRevisionSQL, start, end, revision)
	if err != nil {
		return 0, err
	}
	defer rows.Close()

	if !rows.Next() {
		if err := rows.Err(); err != nil {
			return 0, err
		}
		return 0, sql.ErrNoRows
	}

	var id int64
	if err := rows.Scan(&id); err != nil {
		return 0, err
	}
	return id, err
}

func (d *Generic) Create(ctx context.Context, key string, value []byte, ttl int64) (rev int64, succeeded bool, err error) {
	ctx, span := otelTracer.Start(ctx, fmt.Sprintf("%s.Create", otelName))

	defer func() {
		span.RecordError(err)
		span.SetAttributes(attribute.Int64("revision", rev))
		span.End()
	}()
	span.SetAttributes(
		attribute.String("key", key),
		attribute.Int64("ttl", ttl),
	)
	createCnt.Add(ctx, 1)

	result, err := d.execute(ctx, "create_sql", createSQL, key, ttl, value, key)
	if err != nil {
		logrus.WithError(err).Error("failed to create key")
		return 0, false, err
	}
	if insertCount, err := result.RowsAffected(); err != nil {
		return 0, false, err
	} else if insertCount == 0 {
		return 0, false, nil
	}
	rev, err = result.LastInsertId()
	return rev, true, err
}

func (d *Generic) Update(ctx context.Context, key string, value []byte, preRev, ttl int64) (rev int64, updated bool, err error) {
	ctx, span := otelTracer.Start(ctx, fmt.Sprintf("%s.Update", otelName))
	defer func() {
		span.RecordError(err)
		span.End()
	}()

	updateCnt.Add(ctx, 1)
	result, err := d.execute(ctx, "update_sql", updateSQL, key, ttl, value, key, preRev)
	if err != nil {
		logrus.WithError(err).Error("failed to update key")
		return 0, false, err
	}
	if insertCount, err := result.RowsAffected(); err != nil {
		return 0, false, err
	} else if insertCount == 0 {
		return 0, false, nil
	}
	rev, err = result.LastInsertId()
	return rev, true, err
}

func (d *Generic) Delete(ctx context.Context, key string, revision int64) (rev int64, deleted bool, err error) {
	deleteCnt.Add(ctx, 1)
	ctx, span := otelTracer.Start(ctx, fmt.Sprintf("%s.Delete", otelName))
	defer func() {
		span.RecordError(err)
		span.SetAttributes(attribute.Int64("revision", rev))
		span.SetAttributes(attribute.Bool("deleted", deleted))
		span.End()
	}()
	span.SetAttributes(attribute.String("key", key))

	result, err := d.execute(ctx, "delete_sql", deleteSQL, key, revision)
	if err != nil {
		logrus.WithError(err).Error("failed to delete key")
		return 0, false, err
	}
	if insertCount, err := result.RowsAffected(); err != nil {
		return 0, false, err
	} else if insertCount == 0 {
		return 0, false, nil
	}

	rev, err = result.LastInsertId()
	return rev, true, err
}

// Compact compacts the database up to the revision provided in the method's call.
// After the call, any request for a version older than the given revision will return
// a compacted error.
func (d *Generic) Compact(ctx context.Context, revision int64) (err error) {
	compactCnt.Add(ctx, 1)
	ctx, span := otelTracer.Start(ctx, fmt.Sprintf("%s.Compact", otelName))
	defer func() {
		span.RecordError(err)
		span.End()
	}()
	compactStart, currentRevision, err := d.GetCompactRevision(ctx)
	if err != nil {
		return err
	}
	span.SetAttributes(
		attribute.Int64("compact_start", compactStart),
		attribute.Int64("current_revision", currentRevision), attribute.Int64("revision", revision),
	)
	if compactStart >= revision {
		return nil // Nothing to compact.
	}
	if revision > currentRevision {
		revision = currentRevision
	}

	for retryCount := 0; retryCount < maxRetries; retryCount++ {
		err = d.tryCompact(ctx, compactStart, revision)
		if err == nil || d.Retry == nil || !d.Retry(err) {
			break
		}
	}
	return err
}

func (d *Generic) tryCompact(ctx context.Context, start, end int64) (err error) {
	ctx, span := otelTracer.Start(ctx, fmt.Sprintf("%s.tryCompact", otelName))
	defer func() {
		span.RecordError(err)
		span.End()
	}()
	span.SetAttributes(attribute.Int64("start", start), attribute.Int64("end", end))
	compactBatchCnt.Add(ctx, 1)

	tx, err := d.DB.BeginTx(ctx, nil)
	if err != nil {
		return err
	}
	defer func() {
		if err := tx.Rollback(); err != nil {
			logrus.WithError(err).Trace("can't rollback compaction")
		}
	}()

	// This query adds `created = 0` as a condition
	// to mitigate a bug in vXXX where newly created
	// keys had `prev_revision = max(id)` instead of 0.
	// Even with the bug fixed, we still need to check
	// for that in older rows and if older peers are
	// still running. Given that we are not yet using
	// an index, it won't change much in performance
	// however, it should be included in a covering
	// index if ever necessary.
	if _, err = tx.ExecContext(ctx, `
		DELETE FROM kine
		WHERE id IN (
			SELECT prev_revision
			FROM kine
			WHERE name != 'compact_rev_key'
				AND created = 0
				AND prev_revision != 0
				AND ? < id AND id <= ?
		)
	`, start, end); err != nil {
		return err
	}

	if _, err = tx.ExecContext(ctx, `
		DELETE FROM kine
		WHERE deleted = 1
			AND ? < id AND id <= ?
	`, start, end); err != nil {
		return err
	}

	if _, err = tx.ExecContext(ctx, updateCompactSQL, end); err != nil {
		return err
	}
	return tx.Commit()
}

func (d *Generic) GetCompactRevision(ctx context.Context) (int64, int64, error) {
	getCompactRevCnt.Add(ctx, 1)
	ctx, span := otelTracer.Start(ctx, fmt.Sprintf("%s.get_compact_revision", otelName))
	var compact, target sql.NullInt64
	start := time.Now()
	var err error
	defer func() {
		span.RecordError(err)
		recordOpResult("revision_interval_sql", err, start)
		recordTxResult("revision_interval_sql", err)
		span.End()
	}()

	rows, err := d.query(ctx, "revision_interval_sql", revisionIntervalSQL)
	if err != nil {
		return 0, 0, err
	}
	defer rows.Close()

	if !rows.Next() {
		if err := rows.Err(); err != nil {
			return 0, 0, err
		}
		return 0, 0, fmt.Errorf("cannot get compact revision: aggregate query returned no rows")
	}

	if err := rows.Scan(&compact, &target); err != nil {
		return 0, 0, err
	}
	span.SetAttributes(attribute.Int64("compact", compact.Int64), attribute.Int64("target", target.Int64))
	return compact.Int64, target.Int64, err
}

func (d *Generic) DeleteRevision(ctx context.Context, revision int64) error {
	var err error
	deleteRevCnt.Add(ctx, 1)
	ctx, span := otelTracer.Start(ctx, fmt.Sprintf("%s.delete_revision", otelName))
	defer func() {
		span.RecordError(err)
		span.End()
	}()
	span.SetAttributes(attribute.Int64("revision", revision))

	_, err = d.execute(ctx, "delete_rev_sql", deleteRevSQL, revision)
	return err
}

func (d *Generic) List(ctx context.Context, prefix, startKey string, limit, revision int64) (*sql.Rows, error) {
	start, end := getPrefixRange(prefix)
	if startKey != "" {
		start = startKey + "\x01"
	}
	sql := listSQL
	if limit > 0 {
		sql = fmt.Sprintf("%s LIMIT ?", sql)
		return d.query(ctx, "list_revision_start_sql_limit", sql, start, end, revision, limit)
	}
	return d.query(ctx, "list_revision_start_sql", sql, start, end, revision)
}

func (d *Generic) ListTTL(ctx context.Context, revision int64) (*sql.Rows, error) {
	return d.query(ctx, "ttl_sql", ttlSQL, revision)
}

func (d *Generic) CurrentRevision(ctx context.Context) (int64, error) {
	var id int64
	var err error

	currentRevCnt.Add(ctx, 1)
	ctx, span := otelTracer.Start(ctx, fmt.Sprintf("%s.current_revision", otelName))
	defer func() {
		span.RecordError(err)
		span.End()
	}()

	rows, err := d.query(ctx, "rev_sql", revSQL)
	if err != nil {
		return 0, err
	}
	defer rows.Close()

	if !rows.Next() {
		if err := rows.Err(); err != nil {
			return 0, err
		}
		return 0, fmt.Errorf("can't get current revision: aggregate query returned empty set")
	}

	if err := rows.Scan(&id); err != nil {
		return 0, err
	}
	span.SetAttributes(attribute.Int64("id", id))
	return id, nil
}

func (d *Generic) AfterPrefix(ctx context.Context, prefix string, rev, limit int64) (*sql.Rows, error) {
	start, end := getPrefixRange(prefix)
	sql := afterSQLPrefix
	if limit > 0 {
		sql = fmt.Sprintf("%s LIMIT ?", sql)
		return d.query(ctx, "after_sql_prefix_limit", sql, start, end, rev, limit)
	}
	return d.query(ctx, "after_sql_prefix", sql, start, end, rev)
}

func (d *Generic) After(ctx context.Context, rev, limit int64) (*sql.Rows, error) {
	sql := afterSQL
	if limit > 0 {
		sql = fmt.Sprintf("%s LIMIT ?", sql)
		return d.query(ctx, "after_sql_limit", sql, rev, limit)
	}
	return d.query(ctx, "after_sql", sql, rev)
}

func (d *Generic) Fill(ctx context.Context, revision int64) error {
	fillCnt.Add(ctx, 1)
	_, err := d.execute(ctx, "fill_sql", fillSQL, revision, fmt.Sprintf("gap-%d", revision), 0, 1, 0, 0, 0, nil, nil)
	return err
}

func (d *Generic) IsFill(key string) bool {
	return strings.HasPrefix(key, "gap-")
}

func (d *Generic) GetSize(ctx context.Context) (int64, error) {
	rows, err := d.query(ctx, "get_size_sql", getSizeSQL)
	if err != nil {
		return 0, err
	}
	defer rows.Close()

	if !rows.Next() {
		if err := rows.Err(); err != nil {
			return 0, err
		}
		return 0, sql.ErrNoRows
	}

	var size int64
	if err := rows.Scan(&size); err != nil {
		return 0, err
	}
	return size, nil
}

func (d *Generic) GetCompactInterval() time.Duration {
	if v := d.CompactInterval; v > 0 {
		return v
	}
	return 5 * time.Minute
}

func (d *Generic) GetWatchQueryTimeout() time.Duration {
	if v := d.WatchQueryTimeout; v >= 5*time.Second {
		return v
	}
	return 20 * time.Second
}

func (d *Generic) GetPollInterval() time.Duration {
	if v := d.PollInterval; v > 0 {
		return v
	}
	return time.Second
}<|MERGE_RESOLUTION|>--- conflicted
+++ resolved
@@ -240,18 +240,10 @@
 type Generic struct {
 	sync.Mutex
 
-<<<<<<< HEAD
-	LockWrites   bool
-	DB           database.Interface
-	Retry        ErrRetry
-	TranslateErr TranslateErr
-	ErrCode      ErrCode
-=======
 	LockWrites bool
-	DB         *prepared.DB
+	DB         database.Interface
 	Retry      ErrRetry
 	ErrCode    ErrCode
->>>>>>> 58d7e76f
 
 	// CompactInterval is interval between database compactions performed by kine.
 	CompactInterval time.Duration
