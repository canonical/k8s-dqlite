package sqlite

import (
	"context"
	"database/sql"
	"fmt"
	"net/url"
	"os"
	"strconv"
	"strings"
	"time"

	"github.com/canonical/k8s-dqlite/pkg/kine/drivers/generic"
	"github.com/canonical/k8s-dqlite/pkg/kine/logstructured"
	"github.com/canonical/k8s-dqlite/pkg/kine/logstructured/sqllog"
	"github.com/canonical/k8s-dqlite/pkg/kine/server"
	"github.com/mattn/go-sqlite3"
	"github.com/pkg/errors"
	"github.com/sirupsen/logrus"
)

type opts struct {
	dsn        string
	driverName string // If not empty, use a pre-registered dqlite driver

	compactInterval time.Duration
	pollInterval    time.Duration

	admissionControlPolicy                      string
	admissionControlPolicyLimitMaxConcurrentTxn int64
	admissionControlOnlyWriteQueries            bool
}

func New(ctx context.Context, dataSourceName string) (server.Backend, error) {
	backend, _, err := NewVariant(ctx, "sqlite3", dataSourceName)
	if err != nil {
		return nil, err
	}

	return backend, err
}

func NewVariant(ctx context.Context, driverName, dataSourceName string) (server.Backend, *generic.Generic, error) {
	const retryAttempts = 300

	opts, err := parseOpts(dataSourceName)
	if err != nil {
		return nil, nil, err
	}

	if driverName == "" {
		// Check if driver name is set via query parameters
		if opts.driverName == "" {
			return nil, nil, fmt.Errorf("required option 'driver-name' not set in connection string")
		}
		driverName = opts.driverName
	}
	logrus.Printf("DriverName is %s.", driverName)

	if dataSourceName == "" {
		if err := os.MkdirAll("./db", 0700); err != nil {
			return nil, nil, err
		}
		dataSourceName = "./db/state.db?_journal=WAL&cache=shared"
	}

	dialect, err := generic.Open(ctx, driverName, opts.dsn, "?", false)
	if err != nil {
		return nil, nil, err
	}
	for i := 0; i < retryAttempts; i++ {
		err = setup(ctx, dialect.DB.Underlying())
		if err == nil {
			break
		}
		logrus.Errorf("failed to setup db: %v", err)
		select {
		case <-ctx.Done():
			return nil, nil, ctx.Err()
		case <-time.After(time.Second):
		}
		time.Sleep(time.Second)
	}

	dialect.LastInsertID = true
	dialect.TranslateErr = func(err error) error {
		if err, ok := err.(sqlite3.Error); ok && err.ExtendedCode == sqlite3.ErrConstraintUnique {
			return server.ErrKeyExists
		}
		return err
	}
	dialect.GetSizeSQL = `SELECT (page_count - freelist_count) * page_size FROM pragma_page_count(), pragma_page_size(), pragma_freelist_count()`

	dialect.CompactInterval = opts.compactInterval
	dialect.PollInterval = opts.pollInterval
	dialect.AdmissionControlPolicy = generic.NewAdmissionControlPolicy(
		opts.admissionControlPolicy,
		opts.admissionControlOnlyWriteQueries,
		opts.admissionControlPolicyLimitMaxConcurrentTxn,
	)

	if driverName == "sqlite3" {
		dialect.Retry = func(err error) bool {
			if err, ok := err.(sqlite3.Error); ok {
				return err.Code == sqlite3.ErrBusy
			}
			return false
		}
	}

	return logstructured.New(sqllog.New(dialect)), dialect, nil
}

// setup performs table setup, which may include creation of the Kine table if
// it doesn't already exist, migrating key_value table contents to the Kine
// table if the key_value table exists, all in a single database transaction.
// changes are rolled back if an error occurs.
func setup(ctx context.Context, db *sql.DB) error {
	// Optimistically ask for the user_version without starting a transaction
	var currentSchemaVersion SchemaVersion

	row := db.QueryRowContext(ctx, `PRAGMA user_version`)
	if err := row.Scan(&currentSchemaVersion); err != nil {
		return err
	}

	if err := currentSchemaVersion.CompatibleWith(databaseSchemaVersion); err != nil {
		return err
	}
	if currentSchemaVersion >= databaseSchemaVersion {
		return nil
	}

	txn, err := db.BeginTx(ctx, nil)
	if err != nil {
		return err
	}
	defer txn.Rollback()

	if err := migrate(ctx, txn); err != nil {
		return errors.Wrap(err, "migration failed")
	}

	return txn.Commit()
}

// migrate tries to migrate from a version of the database
// to the target one.
func migrate(ctx context.Context, txn *sql.Tx) error {
	var currentSchemaVersion SchemaVersion

	row := txn.QueryRowContext(ctx, `PRAGMA user_version`)
	if err := row.Scan(&currentSchemaVersion); err != nil {
		return err
	}

	if err := currentSchemaVersion.CompatibleWith(databaseSchemaVersion); err != nil {
		return err
	}
	if currentSchemaVersion >= databaseSchemaVersion {
		return nil
	}

	switch currentSchemaVersion {
	case NewSchemaVersion(0, 0):
		if err := applySchemaV0_1(ctx, txn); err != nil {
			return err
		}
<<<<<<< HEAD
	default:
		return nil
=======
		fallthrough
	case 1:
		if err := applySchemaV2(ctx, txn); err != nil {
			return err
		}
	case databaseSchemaVersion:
		break
>>>>>>> 9d3b7268
	}

	setUserVersionSQL := fmt.Sprintf(`PRAGMA user_version = %d`, databaseSchemaVersion)
	if _, err := txn.ExecContext(ctx, setUserVersionSQL); err != nil {
		return err
	}

	return nil
}

func parseOpts(dsn string) (opts, error) {
	result := opts{
		dsn: dsn,
	}

	parts := strings.SplitN(dsn, "?", 2)
	if len(parts) == 1 {
		return result, nil
	}

	values, err := url.ParseQuery(parts[1])
	if err != nil {
		return result, err
	}

	for k, vs := range values {
		if len(vs) == 0 {
			continue
		}

		switch k {
		case "driver-name":
			result.driverName = vs[0]
		case "compact-interval":
			d, err := time.ParseDuration(vs[0])
			if err != nil {
				return opts{}, fmt.Errorf("failed to parse compact-interval duration value %q: %w", vs[0], err)
			}
			result.compactInterval = d
		case "poll-interval":
			d, err := time.ParseDuration(vs[0])
			if err != nil {
				return opts{}, fmt.Errorf("failed to parse poll-interval duration value %q: %w", vs[0], err)
			}
			result.pollInterval = d
		case "admission-control-policy":
			result.admissionControlPolicy = vs[0]
		case "admission-control-policy-limit-max-concurrent-txn":
			d, err := strconv.ParseInt(vs[0], 10, 64)
			if err != nil {
				return opts{}, fmt.Errorf("failed to parse max-concurrent-txn value %q: %w", vs[0], err)
			}
			result.admissionControlPolicyLimitMaxConcurrentTxn = d
		case "admission-control-only-write-queries":
			d, err := strconv.ParseBool(vs[0])
			if err != nil {
				return opts{}, fmt.Errorf("failed to parse admission-control-only-writes value %q: %w", vs[0], err)
			}
			result.admissionControlOnlyWriteQueries = d
		default:
			return opts{}, fmt.Errorf("unknown option %s=%v", k, vs)
		}
		delete(values, k)
	}

	if len(values) == 0 {
		result.dsn = parts[0]
	} else {
		result.dsn = fmt.Sprintf("%s?%s", parts[0], values.Encode())
	}

	return result, nil
}<|MERGE_RESOLUTION|>--- conflicted
+++ resolved
@@ -166,18 +166,13 @@
 		if err := applySchemaV0_1(ctx, txn); err != nil {
 			return err
 		}
-<<<<<<< HEAD
+		fallthrough
+	case NewSchemaVersion(0, 1):
+		if err := applySchemaV0_2(ctx, txn); err != nil {
+			return err
+		}
 	default:
 		return nil
-=======
-		fallthrough
-	case 1:
-		if err := applySchemaV2(ctx, txn); err != nil {
-			return err
-		}
-	case databaseSchemaVersion:
-		break
->>>>>>> 9d3b7268
 	}
 
 	setUserVersionSQL := fmt.Sprintf(`PRAGMA user_version = %d`, databaseSchemaVersion)
