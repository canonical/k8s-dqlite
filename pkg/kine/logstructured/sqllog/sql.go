--- conflicted
+++ resolved
@@ -65,12 +65,7 @@
 	CurrentRevision(ctx context.Context) (int64, error)
 	AfterPrefix(ctx context.Context, prefix string, rev, limit int64) (*sql.Rows, error)
 	After(ctx context.Context, rev, limit int64) (*sql.Rows, error)
-<<<<<<< HEAD
-	Insert(ctx context.Context, key string, create, delete bool, createRevision, previousRevision int64, ttl int64, value, prevValue []byte) (int64, error)
 	Create(ctx context.Context, key string, value []byte, lease int64) (int64, bool, error)
-=======
-	Create(ctx context.Context, key string, value []byte, lease int64) (int64, error)
->>>>>>> 33a1a5e7
 	Update(ctx context.Context, key string, value []byte, prevRev, lease int64) (int64, bool, error)
 	Delete(ctx context.Context, key string, revision int64) (int64, bool, error)
 	DeleteRevision(ctx context.Context, revision int64) error
@@ -111,7 +106,7 @@
 	}
 
 	if len(events) == 0 {
-		_, err := s.Create(ctx, "compact_rev_key", []byte(""), 0)
+		_, _, err := s.Create(ctx, "compact_rev_key", []byte(""), 0)
 		return err
 	} else if len(events) == 1 {
 		return nil
@@ -498,47 +493,8 @@
 	return s.d.Count(ctx, prefix, startKey, revision)
 }
 
-<<<<<<< HEAD
-func (s *SQLLog) Append(ctx context.Context, event *server.Event) (int64, error) {
-	var err error
-	ctx, span := otelTracer.Start(ctx, fmt.Sprintf("%s.Append", otelName))
-	defer func() {
-		span.RecordError(err)
-		span.End()
-	}()
-
-	e := *event
-	if e.KV == nil {
-		e.KV = &server.KeyValue{}
-	}
-	if e.PrevKV == nil {
-		e.PrevKV = &server.KeyValue{}
-	}
-
-	rev, err := s.d.Insert(ctx, e.KV.Key,
-		e.Create,
-		e.Delete,
-		e.KV.CreateRevision,
-		e.PrevKV.ModRevision,
-		e.KV.Lease,
-		e.KV.Value,
-		e.PrevKV.Value,
-	)
-	span.SetAttributes(attribute.Int64("revision", rev))
-
-	if err != nil {
-		return 0, err
-	}
-	s.notifyWatcherPoll(rev)
-	return rev, nil
-}
-
 func (s *SQLLog) Create(ctx context.Context, key string, value []byte, lease int64) (int64, bool, error) {
 	rev, created, err := s.d.Create(ctx, key, value, lease)
-=======
-func (s *SQLLog) Create(ctx context.Context, key string, value []byte, lease int64) (rev int64, err error) {
-	rev, err = s.d.Create(ctx, key, value, lease)
->>>>>>> 33a1a5e7
 	if err != nil {
 		return 0, false, err
 	}
