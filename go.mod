--- conflicted
+++ resolved
@@ -3,10 +3,6 @@
 go 1.21
 
 require (
-<<<<<<< HEAD
-	github.com/Rican7/retry v0.3.1
-=======
->>>>>>> 164a8fc2
 	github.com/canonical/go-dqlite v1.22.0
 	github.com/mattn/go-sqlite3 v1.14.22
 	github.com/onsi/gomega v1.27.10
